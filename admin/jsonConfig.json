--- conflicted
+++ resolved
@@ -68,11 +68,7 @@
         {
           "type": "table",
           "name": "requests",
-<<<<<<< HEAD
-          "attr": "requests",
-=======
           "attr": "pollingRequests",
->>>>>>> 8d49317d
           "label": "pollingRequests",
           "help": "pollingRequests_help",
           "items": [
